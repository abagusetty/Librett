cmake_minimum_required(VERSION 3.22)
project(librett VERSION 0.1.0 LANGUAGES CXX)

if(NOT CMAKE_BUILD_TYPE)
  set(CMAKE_BUILD_TYPE Release)
endif()

set(CMAKE_STATIC_LIBRARY_PREFIX "")

set(CMAKE_CXX_STANDARD 17)
set(CMAKE_CXX_EXTENSIONS OFF)
set(CMAKE_CXX_STANDARD_REQUIRED ON)
set(CMAKE_EXPORT_COMPILE_COMMANDS ON)
set(CMAKE_NO_SYSTEM_FROM_IMPORTED ON)
set(CMAKE_POSITION_INDEPENDENT_CODE ON)
set(CMAKE_FIND_PACKAGE_NO_PACKAGE_REGISTRY ON)

option(ENABLE_CUDA  OFF)
option(ENABLE_HIP   OFF)
option(ENABLE_SYCL  OFF)
option(ENABLE_SYCL_HIP  OFF)
option(ENABLE_SYCL_CUDA OFF)
option(ENABLE_TESTS "Enable tests" ON)

if (NOT (ENABLE_CUDA OR ENABLE_HIP OR ENABLE_SYCL))
  message(FATAL_ERROR "Need to set one of ENABLE_CUDA/ENABLE_HIP/ENABLE_SYCL")
endif()

include(CheckFunctionExists)
option(ENABLE_NO_ALIGNED_ALLOC "Enable aligned_alloc() function implemented in libreTT" OFF)
option(ENABLE_UMPIRE "Enable umpire for memory management" OFF)

# select platform
if(ENABLE_CUDA)
  set(ENABLE_HIP OFF)
  set(ENABLE_SYCL OFF)
  option(CMAKE_CUDA_ARCHITECTURES 70)
  set(LIBRETT_COMPILE_DEFS LIBRETT_USES_CUDA)
endif()

if(ENABLE_HIP)
  set(ENABLE_CUDA OFF)
  set(ENABLE_SYCL OFF)
  option(CMAKE_HIP_ARCHITECTURES gfx908)
  set(LIBRETT_COMPILE_DEFS HIP)
endif()

if(ENABLE_SYCL)
  set(ENABLE_CUDA OFF)
  set(ENABLE_HIP OFF)
  set(LIBRETT_COMPILE_DEFS SYCL)
endif()

# enable CUDA
if(ENABLE_CUDA)
  message(STATUS "Compiling for CUDA platform")
  enable_language(CUDA)

  set(_CUDA_MIN "10.1")
  if(CMAKE_CUDA_COMPILER_VERSION VERSION_LESS ${_CUDA_MIN})
    message(FATAL_ERROR "CUDA version provided \
    (${CMAKE_CUDA_COMPILER_VERSION}) \
    is insufficient. Need CUDA >= ${_CUDA_MIN})")
  endif()

  set(CMAKE_CUDA_STANDARD 17)
  set(CMAKE_CUDA_EXTENSIONS OFF)
  set(CMAKE_CUDA_STANDARD_REQUIRED ON)
  # set(CMAKE_CUDA_SEPARABLE_COMPILATION ON)
  set(CMAKE_CUDA_HOST_COMPILER ${CMAKE_CXX_COMPILER})

  set(CMAKE_CUDA_FLAGS "${CMAKE_CUDA_FLAGS} -allow-unsupported-compiler")

  message(STATUS "CUDA Include Dirs: " ${CMAKE_CUDA_TOOLKIT_INCLUDE_DIRECTORIES})
  message(STATUS "CUDA Host Compiler: " ${CMAKE_CUDA_HOST_COMPILER})

  include_directories(${CMAKE_CUDA_TOOLKIT_INCLUDE_DIRECTORIES})

  option(ENABLE_NVTOOLS "Enable nvvp profiling of CPU code" OFF)

  # ENABLE_NVTOOLS
  if(ENABLE_NVTOOLS)
    add_definitions(-DENABLE_NVTOOLS)
    list(APPEND CUDA_NVCC_FLAGS -lnvToolsExt)
    link_libraries(-lnvToolsExt)
    message(STATUS "Current CUDA_NVCC_FLAGS: ${CUDA_NVCC_FLAGS}")
  endif()

endif(ENABLE_CUDA)

#enable HIP
if(ENABLE_HIP)
  message(STATUS "Compiling for HIP platform")
  enable_language(HIP)

  if(DEFINED ENV{ROCM_PATH})
    set(ROCM_PATH "$ENV{ROCM_PATH}")
  endif()

  list (APPEND CMAKE_PREFIX_PATH ${ROCM_PATH} ${ROCM_PATH}/hip)
  find_package(hip REQUIRED)

  set(CMAKE_CXX_FLAGS "${CMAKE_CXX_FLAGS}")
  set(CMAKE_HIP_FLAGS "${CMAKE_HIP_FLAGS} -D_FORCE_INLINES")
endif(ENABLE_HIP)

#enable SYCL
if(ENABLE_SYCL)
  message(STATUS "Compiling for SYCL platform")
<<<<<<< HEAD
  set(SYCL_GROUP_SIZE 16)
  if(ENABLE_SYCL_CUDA)
    set(SYCL_GROUP_SIZE 32)
  endif()

  #set(LIBRETT_CXX_FLAGS "-sycl-std=2020 -fsycl -fsycl-device-code-split=per_kernel -fsycl-unnamed-lambda -fsycl-default-sub-group-size ${SYCL_GROUP_SIZE} -fno-sycl-id-queries-fit-in-int -Wsycl-strict")

  set(LIBRETT_CXX_FLAGS "-sycl-std=2020 -fsycl -fsycl-device-code-split=per_kernel -fsycl-unnamed-lambda -Wsycl-strict")
  
  if(ENABLE_SYCL_HIP)
    set(CMAKE_CXX_FLAGS "${CMAKE_CXX_FLAGS} ${LIBRETT_CXX_FLAGS} -fsycl-targets=amdgcn-amd-amdhsa -Xsycl-target-backend --offload-arch=${CMAKE_HIP_ARCHITECTURES}")
  elseif(ENABLE_SYCL_CUDA)
    set(CMAKE_CXX_FLAGS "${CMAKE_CXX_FLAGS} ${LIBRETT_CXX_FLAGS} -fsycl-targets=nvptx64-nvidia-cuda -Xsycl-target-backend '--cuda-gpu-arch=sm_${CMAKE_CUDA_ARCHITECTURES}' --cuda-path=${CUDA_ROOT}")
  else()
    set(CMAKE_CXX_FLAGS "${CMAKE_CXX_FLAGS} ${LIBRETT_CXX_FLAGS}")
  endif()
=======
>>>>>>> cc7c2740
endif(ENABLE_SYCL)

# ENABLE_NO_ALIGNED_ALLOC
if(ENABLE_NO_ALIGNED_ALLOC)
    add_definitions(-DNO_ALIGNED_ALLOC)
else()
    # this is available in C11 N.B. std::aligned_alloc is available in C++17
    CHECK_FUNCTION_EXISTS(aligned_alloc HAVE_ALIGNED_ALLOC)
    if(NOT HAVE_ALIGNED_ALLOC)
        add_definitions(-DNO_ALIGNED_ALLOC)
    endif()
endif()

# ENABLE_UMPIRE
if (ENABLE_UMPIRE)
    find_package(umpire REQUIRED)
    if (NOT LIBRETT_USES_THIS_UMPIRE_ALLOCATOR)
	    set(LIBRE_USES_THIS_UMPIRE_ALLOCATOR "UM")
    endif(NOT LIBRETT_USES_THIS_UMPIRE_ALLOCATOR)
    message(STATUS "Will use Umpire allocator named \"${LIBRETT_USES_THIS_UMPIRE_ALLOCATOR}\"")
endif ()

add_subdirectory(src)

add_library(librett::librett ALIAS librett)
target_compile_definitions(librett PUBLIC ${LIBRETT_COMPILE_DEFS})
if(ENABLE_HIP)
  target_link_libraries(librett PUBLIC hip::device)
endif()

set(LIBRETT_HEADERS
	src/librett.h
)


# Install

include(GNUInstallDirs)
set(INSTALL_CONFIGDIR ${CMAKE_INSTALL_LIBDIR}/cmake/librett)

install(TARGETS librett
    EXPORT librett-targets
    LIBRARY DESTINATION ${CMAKE_INSTALL_LIBDIR}
    ARCHIVE DESTINATION ${CMAKE_INSTALL_LIBDIR}
)

set_target_properties(librett PROPERTIES EXPORT_NAME librett)

#Install headers
install(FILES ${LIBRETT_HEADERS} DESTINATION ${CMAKE_INSTALL_INCLUDEDIR}/librett)

#Export the targets to a script
install(EXPORT librett-targets
    FILE
        librett-targets.cmake
    NAMESPACE
        librett::
    DESTINATION
        ${INSTALL_CONFIGDIR}
)

#Create a ConfigVersion.cmake file
include(CMakePackageConfigHelpers)
write_basic_package_version_file(
    ${CMAKE_CURRENT_BINARY_DIR}/librett-config-version.cmake
    VERSION ${PROJECT_VERSION}
    COMPATIBILITY AnyNewerVersion
)

# Setup librett-config.cmake
configure_package_config_file(${CMAKE_CURRENT_LIST_DIR}/cmake/librett-config.cmake.in
    ${CMAKE_CURRENT_BINARY_DIR}/librett-config.cmake
    INSTALL_DESTINATION ${INSTALL_CONFIGDIR}
    PATH_VARS CMAKE_INSTALL_INCLUDEDIR
)

#Install the config and configversion files
install(FILES
    ${CMAKE_CURRENT_BINARY_DIR}/librett-config.cmake
    ${CMAKE_CURRENT_BINARY_DIR}/librett-config-version.cmake
    DESTINATION ${INSTALL_CONFIGDIR}
)

#Export build tree
export(EXPORT librett-targets
    FILE ${CMAKE_CURRENT_BINARY_DIR}/librett-targets.cmake
    NAMESPACE librett::)

# Add tests
if (ENABLE_TESTS)
  enable_testing()
  add_subdirectory(tests)
endif()<|MERGE_RESOLUTION|>--- conflicted
+++ resolved
@@ -107,7 +107,7 @@
 #enable SYCL
 if(ENABLE_SYCL)
   message(STATUS "Compiling for SYCL platform")
-<<<<<<< HEAD
+
   set(SYCL_GROUP_SIZE 16)
   if(ENABLE_SYCL_CUDA)
     set(SYCL_GROUP_SIZE 32)
@@ -124,8 +124,6 @@
   else()
     set(CMAKE_CXX_FLAGS "${CMAKE_CXX_FLAGS} ${LIBRETT_CXX_FLAGS}")
   endif()
-=======
->>>>>>> cc7c2740
 endif(ENABLE_SYCL)
 
 # ENABLE_NO_ALIGNED_ALLOC
